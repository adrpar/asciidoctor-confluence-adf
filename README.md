# Asciidoctor Confluence ADF Converter

## Overview

This converter transforms AsciiDoc documents into Atlassian Document Format (ADF), enabling seamless integration with Atlassian tools like Confluence.

> ⚠️ **CRITICAL WARNING** ⚠️
> 
> Asciidoctor document headers **MUST NOT** contain blank lines between attribute declarations. 
> This is especially important for included files that set attributes such as `:imagesdir:`.
>
> If blank lines are present, attribute processing may fail silently, causing features like image resolution to break.
>
> **Example of correct header format:**
> ```asciidoc
> = Document Title
> :toc-title: Table of Contents
> :imagesdir: images
> :icons: font
> // No blank lines between attributes!
> ```

## Features

- Converts AsciiDoc elements (e.g., paragraphs, lists, tables) into ADF-compliant JSON.
- Supports Confluence-specific macros (e.g., anchors, TOC).
- Includes a Jira inline macro for convenient issue linking.
- Includes a Jira issues table macro to embed issue query results.
- Includes an Atlassian mention macro for user mentions, with Confluence Cloud user lookup.
- Supports Appfox Workflows for Confluence macros for metadata, approvers, and change tables.
- Supports Confluence Table of Contents (TOC) macro via `:toc:`.
- Automatically handles inline formatting (e.g., bold, italic, links).
- Generates structured JSON for use in Confluence or other Atlassian tools.
- Provides bidirectional conversion between AsciiDoc and Confluence content.

> **Note:**  
> This project has been created with the support of large language models (LLMs).  
> As a result, some code may reflect an iterative or "vibe coding" style.  
> The codebase will be gradually cleaned up and refactored for clarity and maintainability.

## Configuration

This project uses document attributes for configuration. Document attributes can be set:
- In your AsciiDoc file header
- Via command line with `-a attribute=value`

See [document-attributes.md](./doc/document-attributes.md) for detailed documentation.

> **Warning:**  
> Be careful about blank lines in your AsciiDoc document header. Any blank line signals the end of the header, which means document attributes defined after that blank line will not be processed correctly.

---

## Macro Support

This converter provides native support for several Confluence and Appfox macros, allowing you to author and maintain workflow-driven documentation in AsciiDoc and publish it to Confluence with all workflow metadata and tables intact.

### Jira Inline Macro

This project includes a **Jira inline macro** for easily linking to Jira issues from your AsciiDoc content.

**Usage:**
```adoc
jira:ISSUE-123[]
jira:ISSUE-456[Custom link text]
```
- The macro will render as a link to the specified Jira issue.
- You can optionally provide custom link text in the brackets.

Set the `jira-base-url` document attribute to control the link target:

```adoc
= Document Title
:jira-base-url: https://jira.example.com

See jira:PROJECT-123[] for details.
```

You can also set it via command line:
```bash
asciidoctor -a jira-base-url=https://jira.example.com -r ./src/jira_macro.rb yourfile.adoc
```

---

### Jira Issues Table Macro

The **Jira issues table macro** allows you to embed query results from Jira directly into your document as a table.

**Usage:**
```adoc
jiraIssuesTable::["project = DEMO", fields="key,summary,description,status"]
```

**Parameters:**
- The macro target (between :: and [) is the JQL query to execute
- The `fields` attribute specifies which Jira fields to include in the table

**Example with more options:**
```adoc
jiraIssuesTable::["project = PRQ AND status = Review", fields="key,summary,description,customfield_10984,status"]
```

The macro will:
1. Query Jira using the provided JQL
2. Format the results in a table with the specified fields as columns
3. Automatically format rich content in fields like description (including bullet lists, bold text, etc.)
4. Create links to the Jira issues

**Document Attributes:**
- `jira-base-url`: Base URL of your Jira instance
- `confluence-api-token`: API token for Jira authentication
- `confluence-user-email`: Email for Jira authentication

Set these document attributes either in your AsciiDoc file header or via command line:

```bash
asciidoctor -a jira-base-url=https://jira.example.com \
            -a confluence-api-token=your-token \
            -a confluence-user-email=your.email@example.com \
            -r ./src/jira_macro.rb yourfile.adoc
```

**Note:** The converter handles complex formatting in Jira fields differently based on the backend:
- With HTML backend: Renders description fields with AsciiDoc formatting preserved
- With ADF backend: Converts description formatting to proper ADF nodes (bullet lists, bold text, etc.)

---

### Atlassian Mention Inline Macro

This project also includes an **Atlassian mention macro** for user mentions, which can resolve user IDs from Confluence Cloud.

**Usage:**
```adoc
atlasMention:Adrian_Partl[]
```
- The macro will look up the user "Adrian Partl" in Confluence Cloud and insert an ADF mention node (when using the `adf` backend).
- For non-ADF backends (e.g., HTML), it will render as plain text `@Adrian Partl`.

Set the following document attributes for user lookup:
- `confluence-base-url`
- `confluence-api-token`
- `confluence-user-email`

```bash
asciidoctor -a confluence-base-url=https://yourcompany.atlassian.net \
            -a confluence-api-token=your-api-token \
            -a confluence-user-email=your.email@example.com \
            -r ./src/jira_macro.rb yourfile.adoc
```

---

### Appfox Workflows for Confluence Macros

[Appfox Workflows for Confluence](https://www.appfox.io/products/workflows-confluence/) is a popular Confluence Cloud app that enables teams to add document workflows, approvals, and metadata to Confluence pages.

This converter provides native support for Appfox Workflows macros:

#### Metadata Macro

Use `appfoxWorkflowMetadata:KEYWORD[]` to insert workflow metadata fields such as status, approvers, expiry date, etc.

**Example:**
```adoc
appfoxWorkflowMetadata:status[]
appfoxWorkflowMetadata:approvers[]
```

#### Approvers Table Macro

Use `workflowApproval:all[]` for all approvers, or `workflowApproval:latest[]` for latest approvals.

**Example:**
```adoc
workflowApproval:all[]
workflowApproval:latest[]
```

#### Change Table Macro

Use `workflowChangeTable:[]` to insert the document control/change table.

**Example:**
```adoc
workflowChangeTable:[]
```

These macros are automatically converted to the correct ADF JSON for Appfox Workflows macros when using the `adf` backend.  
If you use a non-ADF backend (e.g., HTML), the macro will render as plain text for easy editing.

---

### Table of Contents (TOC) Macro

You can insert a Confluence-style Table of Contents macro into your document using:

```adoc
:toc:
```

This will be converted to a Confluence TOC macro in the ADF output.

---

## Installation

To install the necessary dependencies, run the following command:

```bash
bundle install
```

## Usage

### Using in a Ruby Application

To use the Asciidoctor ADF converter, include it in your Ruby application and specify the `adf` backend. Here's a basic example:

```ruby
require 'asciidoctor'
require_relative 'src/adf_converter'

# Convert an AsciiDoc document to ADF JSON
adoc = <<~ADOC
= Document Title

:toc:

This is a paragraph.

== Section Title

* Item 1
* Item 2

|===
|Cell 1 |Cell 2
|Cell 3 |Cell 4
|===

atlasMention:Adrian_Partl[]
jira:ISSUE-123[]
appfoxWorkflowMetadata:status[]
workflowApproval:all[]
workflowChangeTable:[]

jiraIssuesTable::["project = DEMO", fields="key,summary,status"]
ADOC

output = Asciidoctor.convert(adoc, backend: 'adf', safe: :safe, header_footer: false)
puts output
```

### Running Directly with Asciidoctor

You can also run the converter directly from the command line using the `asciidoctor` command:

```bash
asciidoctor --trace -r ./src/adf_converter.rb -b adf ./docs/asciidoc/arc42.adoc
```

This command:
- Loads the `AdfConverter` from the `src/adf_converter.rb` file.
- Specifies the `adf` backend with `-b adf`.
- Converts the input AsciiDoc file (`./docs/asciidoc/arc42.adoc`) into ADF JSON.

---

## Extension Loading

By default, the `adf_extensions.rb` file loads **both** the ADF converter and all macros, including Jira, Atlassian mention, and Appfox Workflows macros, so you can use them together with a single `-r` option:

```bash
asciidoctor -r ./src/adf_extensions.rb -b adf yourfile.adoc
```

If you only want to use the macros (for example, with the standard HTML backend), you can load just the macro file(s):

```bash
asciidoctor -r ./src/jira_macro.rb -a jira-base-url=https://jira.example.com yourfile.adoc
asciidoctor -r ./src/appfox_workflows_macro.rb yourfile.adoc

# For documentation on setting document attributes, see doc/document-attributes.md
```

> **Note:**  
> `adf_extensions.rb` registers both the ADF converter and all macros for convenience.  
> If you only need the macros, require the relevant macro file(s) directly.

---

## Supported Elements

### Paragraphs
AsciiDoc:
```adoc
This is a paragraph.
```

ADF Output:
```json
{
  "type": "paragraph",
  "content": [
    {
      "type": "text",
      "text": "This is a paragraph."
    }
  ]
}
```

### Sections
AsciiDoc:
```adoc
== Section Title
This is a section.
```

ADF Output:
```json
{
  "type": "heading",
  "attrs": { "level": 2 },
  "content": [
    {
      "type": "text",
      "text": "Section Title"
    },
    {
      "type": "inlineExtension",
      "attrs": {
        "extensionType": "com.atlassian.confluence.macro.core",
        "extensionKey": "anchor",
        "parameters": {
          "macroParams": {
            "": { "value": "_section_title" },
            "legacyAnchorId": { "value": "LEGACY-_section_title" },
            "_parentId": { "value": "normalized-uuid" }
          },
          "macroMetadata": {
            "macroId": { "value": "normalized-uuid" },
            "schemaVersion": { "value": "1" },
            "title": "Anchor"
          }
        },
        "localId": "normalized-uuid"
      }
    }
  ]
},
{
  "type": "paragraph",
  "content": [
    {
      "type": "text",
      "text": "This is a section."
    }
  ]
}
```

### Lists

#### Unordered List
AsciiDoc:
```adoc
* Item 1
* Item 2
```

ADF Output:
```json
{
  "type": "bulletList",
  "content": [
    {
      "type": "listItem",
      "content": [
        {
          "type": "paragraph",
          "content": [
            {
              "type": "text",
              "text": "Item 1"
            }
          ]
        }
      ]
    },
    {
      "type": "listItem",
      "content": [
        {
          "type": "paragraph",
          "content": [
            {
              "type": "text",
              "text": "Item 2"
            }
          ]
        }
      ]
    }
  ]
}
```

#### Ordered List
AsciiDoc:
```adoc
. Step 1
. Step 2
```

ADF Output:
```json
{
  "type": "orderedList",
  "content": [
    {
      "type": "listItem",
      "content": [
        {
          "type": "paragraph",
          "content": [
            {
              "type": "text",
              "text": "Step 1"
            }
          ]
        }
      ]
    },
    {
      "type": "listItem",
      "content": [
        {
          "type": "paragraph",
          "content": [
            {
              "type": "text",
              "text": "Step 2"
            }
          ]
        }
      ]
    }
  ]
}
```

### Tables
AsciiDoc:
```adoc
|===
|Cell 1 |Cell 2
|Cell 3 |Cell 4
|===
```

ADF Output:
```json
{
  "type": "table",
  "content": [
    {
      "type": "tableRow",
      "content": [
        {
          "type": "tableCell",
          "attrs": { "colspan": 1, "rowspan": 1 },
          "content": [
            {
              "type": "paragraph",
              "content": [
                {
                  "type": "text",
                  "text": "Cell 1"
                }
              ]
            }
          ]
        },
        {
          "type": "tableCell",
          "attrs": { "colspan": 1, "rowspan": 1 },
          "content": [
            {
              "type": "paragraph",
              "content": [
                {
                  "type": "text",
                  "text": "Cell 2"
                }
              ]
            }
          ]
        }
      ]
    },
    {
      "type": "tableRow",
      "content": [
        {
          "type": "tableCell",
          "attrs": { "colspan": 1, "rowspan": 1 },
          "content": [
            {
              "type": "paragraph",
              "content": [
                {
                  "type": "text",
                  "text": "Cell 3"
                }
              ]
            }
          ]
        },
        {
          "type": "tableCell",
          "attrs": { "colspan": 1, "rowspan": 1 },
          "content": [
            {
              "type": "paragraph",
              "content": [
                {
                  "type": "text",
                  "text": "Cell 4"
                }
              ]
            }
          ]
        }
      ]
    }
  ]
}
```

### Jira Issues Table Macro
AsciiDoc:
```adoc
jiraIssuesTable::["project = DEMO", fields="key,summary,description,status"]
```

ADF Output:
```json
{
  "type": "table",
  "attrs": {
    "isNumberColumnEnabled": false,
    "layout": "default"
  },
  "content": [
    {
      "type": "tableRow",
      "content": [
        {
          "type": "tableHeader",
          "attrs": { "colspan": 1, "rowspan": 1 },
          "content": [{ "type": "paragraph", "content": [{ "text": "Key", "type": "text" }] }]
        },
        {
          "type": "tableHeader",
          "attrs": { "colspan": 1, "rowspan": 1 },
          "content": [{ "type": "paragraph", "content": [{ "text": "Summary", "type": "text" }] }]
        },
        {
          "type": "tableHeader",
          "attrs": { "colspan": 1, "rowspan": 1 },
          "content": [{ "type": "paragraph", "content": [{ "text": "Description", "type": "text" }] }]
        },
        {
          "type": "tableHeader",
          "attrs": { "colspan": 1, "rowspan": 1 },
          "content": [{ "type": "paragraph", "content": [{ "text": "Status", "type": "text" }] }]
        }
      ]
    },
    {
      "type": "tableRow",
      "content": [
        {
          "type": "tableCell",
          "attrs": { "colspan": 1, "rowspan": 1 },
          "content": [{
            "type": "paragraph",
            "content": [{
              "text": "DEMO-1",
              "type": "text",
              "marks": [{ "type": "link", "attrs": { "href": "https://jira.example.com/browse/DEMO-1" } }]
            }]
          }]
        },
        {
          "type": "tableCell",
          "attrs": { "colspan": 1, "rowspan": 1 },
          "content": [{ "type": "paragraph", "content": [{ "text": "Issue summary", "type": "text" }] }]
        },
        {
          "type": "tableCell",
          "attrs": { "colspan": 1, "rowspan": 1 },
          "content": [
            {
              "type": "paragraph",
              "content": [{ "text": "Overview:", "type": "text", "marks": [{ "type": "strong" }] }]
            },
            {
              "type": "paragraph",
              "content": [{ "text": "This is the issue description.", "type": "text" }]
            },
            {
              "type": "bulletList",
              "content": [
                {
                  "type": "listItem",
                  "content": [{ 
                    "type": "paragraph", 
                    "content": [{ "text": "Bullet point 1", "type": "text" }]
                  }]
                },
                {
                  "type": "listItem",
                  "content": [{ 
                    "type": "paragraph", 
                    "content": [{ "text": "Bullet point 2", "type": "text" }]
                  }]
                }
              ]
            }
          ]
        },
        {
          "type": "tableCell",
          "attrs": { "colspan": 1, "rowspan": 1 },
          "content": [{ "type": "paragraph", "content": [{ "text": "In Progress", "type": "text" }] }]
        }
      ]
    }
  ]
}
```

### Inline Anchors
AsciiDoc:
```adoc
See <<TEST-123>> for details.
```

ADF Output:
```json
{
  "type": "paragraph",
  "content": [
    {
      "type": "text",
      "text": "See "
    },
    {
      "type": "text",
      "text": "TEST-123",
      "marks": [
        {
          "type": "link",
          "attrs": { "href": "#TEST-123" }
        }
      ]
    },
    {
      "type": "text",
      "text": " for details."
    }
  ]
}
```

### Table of Contents (TOC) Macro
AsciiDoc:
```adoc
:toc:
```

ADF Output:
```json
{
  "type": "inlineExtension",
  "attrs": {
    "extensionType": "com.atlassian.confluence.macro.core",
    "extensionKey": "toc",
    "parameters": {
      "macroParams": {},
      "macroMetadata": {
        "macroId": { "value": "normalized-uuid" },
        "schemaVersion": { "value": "1" },
        "title": "Table of Contents"
      }
    },
    "localId": "normalized-uuid"
  }
}
```

### Atlassian Mention Macro
AsciiDoc:
```adoc
atlasMention:Adrian_Partl[]
```

ADF Output (if user found):
```json
{
  "type": "mention",
  "attrs": {
    "id": "5e73358b2354a30c3ba2f02b",
    "text": "@Adrian Partl"
  }
}
```
If the user is not found or credentials are missing, the macro outputs plain text:
```json
{
  "type": "text",
  "text": "@Adrian Partl"
}
```

### Image Handling

The converter includes smart image handling that detects image dimensions automatically and properly converts them to ADF format.

#### Image Dimensions

When including images in your AsciiDoc content, you can:

1. **Specify dimensions explicitly** using width and height attributes:
   ```adoc
   image::diagram.png[Diagram,width=400,height=300]
   ```

2. **Let the converter detect dimensions automatically** from the image file:
   ```adoc
   image::diagram.png[Diagram]
   ```

3. **Specify only one dimension** and the converter will calculate the other to maintain the aspect ratio:
   ```adoc
   image::diagram.png[Diagram,width=400]
   ```

The converter supports:
- Local image files (with automatic path resolution using `imagesdir` attribute)
- Remote images (via HTTP/HTTPS URLs)
- Both block images and inline images

#### ADF Output

Images are converted to ADF `mediaSingle` or `mediaInline` nodes with proper dimensions:

```json
{
  "type": "mediaSingle",
  "attrs": { "layout": "center" },
  "content": [
    {
      "type": "media",
      "attrs": {
        "type": "file",
        "id": "diagram.png",
        "collection": "attachments",
        "alt": "Diagram",
        "occurrenceKey": "uuid",
        "width": 400,
        "height": 300
      }
    }
  ]
}
```

#### Path Resolution

<<<<<<< HEAD
The converter follows Asciidoctor's fundamental principles for image resolution:

1. The raw path as specified in the document (in case it's already absolute)
2. Relative to the document's base directory (where Asciidoctor was invoked)
3. Relative to the "images" directory under the base directory (following the common AsciiDoc convention)

This aligns with Asciidoctor's core principle: **image paths inside an included file are resolved relative to the base document that initiated the render process, not relative to the included file itself**.

> ⚠️ **IMPORTANT NOTE ABOUT IMAGE RESOLUTION** ⚠️
> 
> If you're defining `:imagesdir:` in an included file (like a config.adoc), make sure there are **NO BLANK LINES** in the header section of your document. 
> Asciidoctor's attribute processing is sensitive to document structure, and blank lines can cause attributes like `:imagesdir:` to be silently ignored.
>
> The converter automatically checks for images in an "images" directory under the base directory as a fallback, but proper attribute handling is preferred.
>
> **Example for config.adoc:**
> ```asciidoc
> // asciidoc settings
> :toc-title: Table of Contents
> :toc:
> :imagesdir: images
> // NO BLANK LINES between attributes!
> ```
=======
The converter primarily implements Asciidoctor's standard image resolution behavior:

1. The raw path as specified in the document (in case it's already absolute)
2. Relative to the document's base directory (where Asciidoctor was invoked)
3. Combined with the `imagesdir` attribute if specified:
   - Relative to base directory (base_dir + imagesdir + target)

Additionally, if no `imagesdir` attribute is set, the converter checks for the common convention of having images in an 'images/' subdirectory of the base directory.

This follows Asciidoctor's core principle: **image paths inside an included file are resolved relative to the base document that initiated the render process, not relative to the included file itself**.
>>>>>>> ee1686fb

As the official Asciidoctor documentation explains:
> "By default, the imagesdir value is empty. That means the images are resolved relative to the document."
> "If the include directive is used in the primary (top-level) document, relative paths are resolved relative to the base directory."

This ensures images are properly referenced regardless of:
- Where the document is located in the directory structure
- Whether the document includes other files
- How deeply nested your document structure is

The image handler provides useful diagnostics in the console output:
- Shows key document attributes like `base_dir` and `imagesdir`
- Lists exactly which paths were searched for each image
- Indicates when and where an image is successfully found
- Provides clear error messages when images cannot be located

### Literal/Source Code Blocks

You can include code blocks with or without a specified language. These are converted to ADF `codeBlock` nodes with the appropriate language attribute.

AsciiDoc:
```adoc
[source,ruby]
----
puts 'Hello, world!'
----

[source,python]
----
print("Hello, world!")
----

----
Plain text code block
----
```

ADF Output:
```json
{
  "type": "codeBlock",
  "attrs": { "language": "ruby" },
  "content": [
    { "type": "text", "text": "puts 'Hello, world!'" }
  ]
},
{
  "type": "codeBlock",
  "attrs": { "language": "python" },
  "content": [
    { "type": "text", "text": "print(\"Hello, world!\")" }
  ]
},
{
  "type": "codeBlock",
  "attrs": { "language": "plaintext" },
  "content": [
    { "type": "text", "text": "Plain text code block" }
  ]
}
```

## Python Helper Scripts

This repository includes Python helper scripts for bidirectional conversion between AsciiDoc and Confluence:

1. **Upload to Confluence**: Convert and upload AsciiDoc content to Confluence with proper image handling
2. **Download from Confluence**: Download Confluence content as AsciiDoc with support for recursive page hierarchies

These scripts are located in the [`helper_scripts/`](./helper_scripts/) directory and provide a complete workflow for maintaining documentation in both AsciiDoc and Confluence formats.

See [`helper_scripts/README.md`](./helper_scripts/README.md) for detailed documentation and usage examples.

## Contributing

Contributions are welcome! Please follow these steps to contribute:

1. Fork the repository.
2. Create a new branch for your feature or bug fix.
3. Make your changes and commit them.
4. Push your branch to your forked repository.
5. Create a pull request.

## License

This project is licensed under the MIT License. See the LICENSE file for more details.<|MERGE_RESOLUTION|>--- conflicted
+++ resolved
@@ -782,7 +782,6 @@
 
 #### Path Resolution
 
-<<<<<<< HEAD
 The converter follows Asciidoctor's fundamental principles for image resolution:
 
 1. The raw path as specified in the document (in case it's already absolute)
@@ -806,18 +805,6 @@
 > :imagesdir: images
 > // NO BLANK LINES between attributes!
 > ```
-=======
-The converter primarily implements Asciidoctor's standard image resolution behavior:
-
-1. The raw path as specified in the document (in case it's already absolute)
-2. Relative to the document's base directory (where Asciidoctor was invoked)
-3. Combined with the `imagesdir` attribute if specified:
-   - Relative to base directory (base_dir + imagesdir + target)
-
-Additionally, if no `imagesdir` attribute is set, the converter checks for the common convention of having images in an 'images/' subdirectory of the base directory.
-
-This follows Asciidoctor's core principle: **image paths inside an included file are resolved relative to the base document that initiated the render process, not relative to the included file itself**.
->>>>>>> ee1686fb
 
 As the official Asciidoctor documentation explains:
 > "By default, the imagesdir value is empty. That means the images are resolved relative to the document."
