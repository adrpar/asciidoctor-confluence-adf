require 'minitest/autorun'
require 'asciidoctor'
require 'net/http'
require_relative '../src/jira_macro'
require_relative '../src/adf_converter'

class JiraMacroTest < Minitest::Test
  # Setup and teardown for environment variables
  def setup
    @original_env = {
      'JIRA_BASE_URL' => ENV['JIRA_BASE_URL'],
      'CONFLUENCE_BASE_URL' => ENV['CONFLUENCE_BASE_URL'],
      'CONFLUENCE_API_TOKEN' => ENV['CONFLUENCE_API_TOKEN'],
      'CONFLUENCE_USER_EMAIL' => ENV['CONFLUENCE_USER_EMAIL']
    }
  end
  
  def teardown
    @original_env.each { |key, value| ENV[key] = value }
  end
  
  # Test fixtures 
  def setup_jira_env
    ENV['JIRA_BASE_URL'] = 'https://jira.example.com'
    ENV['CONFLUENCE_BASE_URL'] = 'https://confluence.example.com' 
    ENV['CONFLUENCE_API_TOKEN'] = 'fake-token'
    ENV['CONFLUENCE_USER_EMAIL'] = 'fake@example.com'
  end
  
  # Test data - extracted to reusable methods
  def basic_jira_issues
    {
      "issues" => [
        {
          "key" => "DEMO-1",
          "fields" => {
            "summary" => "First issue",
            "status" => { "name" => "To Do", "statusCategory" => { "name" => "To Do" } }
          }
        },
        {
          "key" => "DEMO-2",
          "fields" => {
            "summary" => "Second issue", 
            "status" => { "name" => "In Progress", "statusCategory" => { "name" => "In Progress" } }
          }
        }
      ]
    }
  end
  
  def standard_fields
    [
      { "id" => "summary", "name" => "Summary", "schema" => { "type" => "string" } },
      { "id" => "description", "name" => "Description", "schema" => { "type" => "string" } },
      { "id" => "status", "name" => "Status", "schema" => { "type" => "status" } }
    ]
  end
  
  # Improved and reusable API mocking
  def mock_api_responses(issues_data, fields_data = nil)
    fields_data ||= standard_fields
    
    # Create a mock response object that behaves like Net::HTTPResponse
    mock_response = Struct.new(:code, :body) do
      def is_a?(klass)
        klass == Net::HTTPSuccess
      end
    end

    # Mock the Net::HTTP.start method directly
    http_mock = Minitest::Mock.new
    
    # Mock the request/response for issues search
    http_mock.expect(:request, mock_response.new('200', issues_data.to_json)) do |req|
      req.path.include?('/search')
    end
    
    # Mock the request/response for fields API
    http_mock.expect(:request, mock_response.new('200', fields_data.to_json)) do |req|
      req.path.include?('/field')
    end
    
    # Return a Proc that can be used with stub
    ->(host, port, options = {}, &block) { block.call(http_mock) }
  end
  
  # Helper for loading and converting documents with the JiraIssuesTableBlockMacro
  def load_and_convert_jira_table(adoc_content, backend = 'html5')
    doc = Asciidoctor.load(
      adoc_content, 
      safe: :safe, 
      backend: backend,
      extensions: proc { block_macro JiraIssuesTableBlockMacro }
    )
    doc.convert
  end
  
  # Helper for loading and converting documents with the JiraInlineMacro
  def load_and_convert_jira_links(adoc_content, backend = 'html5')
    doc = Asciidoctor.load(
      adoc_content, 
      safe: :safe, 
      backend: backend,
      extensions: proc { inline_macro JiraInlineMacro }
    )
    doc.convert
  end

  # Original test methods, now using the helpers
  def asciidoc_with_macros
    <<~ADOC
      jira:ISSUE-123[]
      jira:ISSUE-456[Custom link text]
    ADOC
  end

  def test_jira_macro_with_base_url
    ENV['JIRA_BASE_URL'] = 'https://jira.example.com'
    html = load_and_convert_jira_links(asciidoc_with_macros)

    assert_includes html, '<a href="https://jira.example.com/browse/ISSUE-123">ISSUE-123</a>'
    assert_includes html, '<a href="https://jira.example.com/browse/ISSUE-456">Custom link text</a>'
  end

  def test_jira_macro_without_base_url
    ENV.delete('JIRA_BASE_URL')
    html = load_and_convert_jira_links(asciidoc_with_macros)

    assert_includes html, 'jira:ISSUE-123[]'
    assert_includes html, 'jira:ISSUE-456[Custom link text]'
  end

  def test_jira_issues_table_macro_success
    setup_jira_env
    
    Net::HTTP.stub :start, mock_api_responses(basic_jira_issues) do
      html = load_and_convert_jira_table('jiraIssuesTable::"project = DEMO ORDER BY created DESC"[fields="key,summary,status"]')
      
      assert_includes html, 'DEMO-1'
      assert_includes html, 'First issue'
      assert_includes html, 'To Do'
      assert_includes html, 'DEMO-2'
      assert_includes html, 'Second issue'
      assert_includes html, 'In Progress'
    end
  end

  def test_jira_issues_table_macro_missing_credentials
    ENV.delete('JIRA_BASE_URL')
    ENV.delete('CONFLUENCE_API_TOKEN')
    ENV.delete('CONFLUENCE_USER_EMAIL')

    html = load_and_convert_jira_table('jiraIssuesTable::"project = DEMO ORDER BY created DESC"[fields="key,summary,status"]')
    assert_includes html, 'jiraIssuesTable::"project = DEMO ORDER BY created DESC"[fields="key,summary,status"]'
  end

  def test_jira_issues_table_macro_with_complex_formatting
    setup_jira_env
    
    # Mock response with complex formatting in description field
    complex_issues = {
      "issues" => [
        {
          "key" => "DEMO-1",
          "fields" => {
            "summary" => "Issue with complex formatting",
            "status" => { "name" => "In Progress", "statusCategory" => { "name" => "In Progress" } },
            "description" => "*Overview:*\nThis is a complex issue with formatted content.\n\n*Key Points:*\n\n* First bullet point\n* Second bullet point\n* Third bullet point with *bold* text\n\n*Objectives:*\n\n* Primary goal\n* Secondary goal"
          }
        }
      ]
    }
    
    fields = standard_fields.dup
    fields << { "id" => "customfield_10001", "name" => "Epic Link", "custom" => true, "schema" => { "type" => "string" } }

    # Stub Net::HTTP.start to return our mock
    Net::HTTP.stub :start, mock_api_responses(complex_issues, fields) do
      html = load_and_convert_jira_table('jiraIssuesTable::"project = DEMO"[fields="key,summary,description,status"]')

      # Test various elements
      assert_formatting_elements(html)
    end
  end
  
  # Helper for complex formatting assertions
  def assert_formatting_elements(html)
    # Test proper formatting of various elements
    assert_includes html, 'DEMO-1'
    assert_includes html, 'Issue with complex formatting'
    assert_includes html, 'In Progress (In Progress)'  # Status with category

    # Test for proper bold heading formatting
    assert_includes html, '<strong>Overview:</strong>'
    assert_includes html, '<strong>Key Points:</strong>'
    assert_includes html, '<strong>Objectives:</strong>'

    # Test for bullet point conversion
    assert_includes html, '<div class="ulist">'
    assert_includes html, '<ul>'
    assert_includes html, '<li>'
    assert_includes html, 'First bullet point'
  end

  def test_jira_issues_table_macro_with_links
    setup_jira_env

    # Mock response with links in description field
    link_issues = {
      "issues" => [
        {
          "key" => "DEMO-1",
          "fields" => {
            "summary" => "Issue with links",
            "status" => { "name" => "Open" },
            "description" => "This issue has [https://example.com|an external link] and [https://jira.example.com/browse/RELATED-123|a JIRA issue link|smart-link]."
          }
        }
      ]
    }

    Net::HTTP.stub :start, mock_api_responses(link_issues) do
      html = load_and_convert_jira_table('jiraIssuesTable::"project = DEMO"[fields="key,summary,description"]')

      # Test links are properly converted
      assert_link_formatting(html)
    end
  end
  
  # Helper for link formatting assertions
  def assert_link_formatting(html)
    # Test proper conversion of wiki links to HTML links
    assert_includes html, '<a href="https://example.com">an external link</a>'
    assert_includes html, '<a href="https://jira.example.com/browse/RELATED-123"'
    assert_includes html, '>a JIRA issue link</a>'

    # Make sure smart-link suffix is removed
    refute_includes html, 'smart-link'

    # Test that pipe characters aren't visible in output
    refute_includes html, '|an external link'
  end

  def test_jira_issues_table_custom_field_array_formatting
    setup_jira_env
    
    # Mock response with complex custom fields
    custom_field_issues = {
      "issues" => [
        {
          "key" => "DEMO-1",
          "fields" => {
            "summary" => "Issue with custom fields",
            "customfield_10001" => [
              {"self" => "https://example.com/1", "value" => "Option 1", "id" => "1001"},
              {"self" => "https://example.com/2", "value" => "Option 2", "id" => "1002"}
            ],
            "customfield_10002" => [
              {"self" => "https://example.com/3", "name" => "Name 1", "id" => "1003"},
              {"self" => "https://example.com/4", "name" => "Name 2", "id" => "1004"}
            ],
            "customfield_10003" => [
              {"self" => "https://example.com/5", "displayName" => "Display 1", "id" => "1005"},
              {"self" => "https://example.com/6", "displayName" => "Display 2", "id" => "1006"}
            ],
            "customfield_10004" => ["Simple", "Array", "Values"]
          }
        }
      ]
    }

    # Custom fields metadata
    custom_fields = [
      { "id" => "summary", "name" => "Summary" },
      { "id" => "customfield_10001", "name" => "Custom Field Values", "custom" => true },
      { "id" => "customfield_10002", "name" => "Custom Field Names", "custom" => true },
      { "id" => "customfield_10003", "name" => "Custom Field Display", "custom" => true },
      { "id" => "customfield_10004", "name" => "Custom Field Array", "custom" => true }
    ]

    Net::HTTP.stub :start, mock_api_responses(custom_field_issues, custom_fields) do
      html = load_and_convert_jira_table(
        'jiraIssuesTable::"project = DEMO"[fields="key,customfield_10001,customfield_10002,customfield_10003,customfield_10004"]'
      )

      # Test custom field formatting
      assert_custom_field_formatting(html)
    end
  end
  
  # Helper for custom field formatting assertions
  def assert_custom_field_formatting(html)
    # Test proper conversion of different custom field types
    assert_includes html, 'Option 1, Option 2'
    assert_includes html, 'Name 1, Name 2'
    assert_includes html, 'Display 1, Display 2'
    assert_includes html, 'Simple, Array, Values'
    
    # Test proper field name resolution
    assert_includes html, 'Custom Field Values'
    assert_includes html, 'Custom Field Names' 
    assert_includes html, 'Custom Field Display'
    assert_includes html, 'Custom Field Array'
  end
  
  # Unit tests for helper methods
  def test_format_status_with_category
    macro = JiraIssuesTableBlockMacro.new
    
    # Test with status category
    status_with_category = {
      "name" => "Review",
      "statusCategory" => {
        "name" => "In Progress"
      }
    }
    
    formatted = macro.format_status_field(status_with_category)
    assert_equal "Review (In Progress)", formatted
    
    # Test with just status name
    status_with_name = {
      "name" => "Done"
    }
    
    formatted = macro.format_status_field(status_with_name)
    assert_equal "Done", formatted
    
    # Test with string input
    formatted = macro.format_status_field("Simple String")
    assert_equal "Simple String", formatted
  end

  def test_format_custom_field_handles_nil_values
    macro = JiraIssuesTableBlockMacro.new
    
    # Test that nil values are handled gracefully
    formatted = macro.format_custom_field(nil)
    assert_equal "", formatted
    
    # Test empty arrays
    formatted = macro.format_custom_field([])
    assert_equal "", formatted
    
    # Test empty hash
    formatted = macro.format_custom_field({})
    assert_equal "{}", formatted
  end

  # Add a test for ADF conversion of complex formatting
  def test_jira_issues_table_macro_with_complex_formatting_in_adf
    setup_jira_env
    
    # Mock response with complex formatting in description field
    complex_issues = {
      "issues" => [
        {
          "key" => "DEMO-1",
          "fields" => {
            "summary" => "Issue with complex formatting",
            "status" => { "name" => "In Progress", "statusCategory" => { "name" => "In Progress" } },
            "description" => "*Overview:*\nThis is a complex issue with formatted content.\n\n*Key Points:*\n\n* First bullet point\n* Second bullet point\n* Third bullet point with *bold* text\n\n*Objectives:*\n\n* Primary goal\n* Secondary goal"
          }
        }
      ]
    }
    
    fields = standard_fields.dup
    fields << { "id" => "customfield_10001", "name" => "Epic Link", "custom" => true, "schema" => { "type" => "string" } }
<<<<<<< HEAD

    # Stub Net::HTTP.start to return our mock
    Net::HTTP.stub :start, mock_api_responses(complex_issues, fields) do
      # Use ADF backend for conversion
      adoc_with_macros = 'jiraIssuesTable::["project = DEMO",fields="key,summary,description,status"]'
      doc = Asciidoctor.load(adoc_with_macros, safe: :safe, backend: 'adf', extensions: proc { block_macro JiraIssuesTableBlockMacro })
      adf_json = doc.converter.convert(doc, 'document')

      # Parse the ADF output
      adf_data = JSON.parse(adf_json)

      # Test the structure
      assert_equal "doc", adf_data["type"]
      assert adf_data["content"].is_a?(Array)
      
      # Find the table in the content
      table = adf_data["content"].find { |node| node["type"] == "table" }
      assert table, "Should contain a table node"

=======

    # Stub Net::HTTP.start to return our mock
    Net::HTTP.stub :start, mock_api_responses(complex_issues, fields) do
      # Use ADF backend for conversion
      adoc_with_macros = 'jiraIssuesTable::["project = DEMO",fields="key,summary,description,status"]'
      doc = Asciidoctor.load(adoc_with_macros, safe: :safe, backend: 'adf', extensions: proc { block_macro JiraIssuesTableBlockMacro })
      adf_json = doc.converter.convert(doc, 'document')

      # Parse the ADF output
      adf_data = JSON.parse(adf_json)

      # Test the structure
      assert_equal "doc", adf_data["type"]
      assert adf_data["content"].is_a?(Array)
      
      # Find the table in the content
      table = adf_data["content"].find { |node| node["type"] == "table" }
      assert table, "Should contain a table node"

>>>>>>> 4c38e68a
      # Test table structure
      assert table["content"].is_a?(Array), "Table should have content"
      
      # Test table rows
      assert table["content"].size >= 2, "Table should have at least 2 rows (header + data)"
      
      # Find the header row
      header_row = table["content"].first
      assert_equal "tableRow", header_row["type"]
      assert header_row["content"].is_a?(Array)
      
      # Verify header cells
      header_cells = header_row["content"]
      header_names = header_cells.map { |cell| 
        cell["content"].first["content"].first["text"] rescue nil 
      }.compact
      
      assert_includes header_names, "Key"
      assert_includes header_names, "Summary" 
      assert_includes header_names, "Description"
      assert_includes header_names, "Status"
      
      # Find the data row
      data_row = table["content"][1]
      assert_equal "tableRow", data_row["type"]
      
      # Get the cells of the data row
      data_cells = data_row["content"]
      assert_equal 4, data_cells.size, "Should have 4 columns in the data row"
      
      # Find the description cell (third cell)
      description_cell = data_cells[2]
      description_content = description_cell["content"]
      
      # Extract texts from description
      texts = extract_all_texts(description_content)
      
      # Verify complex formatting elements
      assert texts.any? { |t| t.include?("Overview") }, "Should include Overview heading"
      assert texts.any? { |t| t.include?("Key Points") }, "Should include Key Points heading"
      assert texts.any? { |t| t.include?("Objectives") }, "Should include Objectives heading"
      assert texts.any? { |t| t.include?("First bullet point") }, "Should include first bullet point"
      assert texts.any? { |t| t.include?("Second bullet point") }, "Should include second bullet point"
      assert texts.any? { |t| t.include?("Third bullet point with") }, "Should include third bullet point"
      assert texts.any? { |t| t.include?("bold") }, "Should include bold text"
      assert texts.any? { |t| t.include?("Primary goal") }, "Should include primary goal"
      
      # Verify that the description contains proper structures
      has_bullet_list = find_node_by_type(description_content, "bulletList")
      assert has_bullet_list, "Should contain bullet lists in the description"
      
      # Verify status cell (fourth cell)
      status_cell = data_cells[3]
      status_text = status_cell["content"].first["content"].first["text"] rescue nil
      assert_equal "In Progress (In Progress)", status_text
    end
  end

  # Helper method to recursively extract all text nodes from ADF content
  def extract_all_texts(content)
    return [] unless content.is_a?(Array)
    
    result = []
    content.each do |node|
      if node["type"] == "text"
        result << node["text"]
      end
      
      # Process any child content
      if node["content"].is_a?(Array)
        result.concat(extract_all_texts(node["content"]))
      end
    end
    
    result
  end

  # Helper method to find a node of a specific type in ADF content
  def find_node_by_type(content, type)
    return nil unless content.is_a?(Array)
    
    # Look for the node type at this level
    node = content.find { |n| n["type"] == type }
    return node if node
    
    # Recursively search in child content
    content.each do |child|
      if child["content"].is_a?(Array)
        found = find_node_by_type(child["content"], type)
        return found if found
      end
    end
    
    nil
<<<<<<< HEAD
  end

  def test_jira_issues_table_macro_with_title
    setup_jira_env

    # Mock response for Jira issues
    mock_issues = {
      "issues" => [
        {
          "key" => "DEMO-1",
          "fields" => {
            "summary" => "First issue",
            "status" => { "name" => "To Do", "statusCategory" => { "name" => "To Do" } }
          }
        }
      ]
    }

    # Stub Net::HTTP.start to return the mock response
    Net::HTTP.stub :start, mock_api_responses(mock_issues) do
      # Test with the title attribute
      adoc_content = 'jiraIssuesTable::["project = DEMO", fields="key,summary,status", title="Demo Project Issues"]'
      html = load_and_convert_jira_table(adoc_content)

      # Verify the title is rendered as bold text
      assert_includes html, '<strong>Demo Project Issues</strong>'
      # Verify the table content is still rendered correctly
      assert_includes html, 'DEMO-1'
      assert_includes html, 'First issue'
      assert_includes html, 'To Do'
    end
  end
end

def test_atlas_mention_macro_with_adf_output
  setup_jira_env

  # Mock the ConfluenceJiraClient to return a user
  mock_client = Minitest::Mock.new
  mock_client.expect(:find_user_by_fullname, { "id" => "12345", "displayName" => "John Doe" }, ["John Doe"])
  ConfluenceJiraClient.stub :new, mock_client do
    adoc_content = 'atlasMention:John_Doe[]'
    doc = Asciidoctor.load(adoc_content, safe: :safe, backend: 'adf', extensions: proc { inline_macro AtlasMentionInlineMacro })
    adf_json = doc.converter.convert(doc, 'document')

    # Parse the ADF output
    adf_data = JSON.parse(adf_json)

    # Verify the mention node
    mention_node = adf_data["content"].find { |node| node["type"] == "mention" }
    assert mention_node, "Should contain a mention node"
    assert_equal "12345", mention_node["attrs"]["id"]
    assert_equal "@John Doe", mention_node["attrs"]["text"]
  end
end

def test_atlas_mention_macro_with_html_output
  setup_jira_env

  # Mock the ConfluenceJiraClient to return a user
  mock_client = Minitest::Mock.new
  mock_client.expect(:find_user_by_fullname, { "id" => "12345", "displayName" => "John Doe" }, ["John Doe"])
  ConfluenceJiraClient.stub :new, mock_client do
    adoc_content = 'atlasMention:John_Doe[]'
    html = Asciidoctor.convert(adoc_content, safe: :safe, backend: 'html5', extensions: proc { inline_macro AtlasMentionInlineMacro })

    # Verify the HTML output
    assert_includes html, "@John Doe"
  end
end

def test_atlas_mention_macro_missing_credentials
  ENV.delete('CONFLUENCE_BASE_URL')
  ENV.delete('CONFLUENCE_API_TOKEN')
  ENV.delete('CONFLUENCE_USER_EMAIL')

  adoc_content = 'atlasMention:John_Doe[]'
  html = Asciidoctor.convert(adoc_content, safe: :safe, backend: 'html5', extensions: proc { inline_macro AtlasMentionInlineMacro })

  # Verify fallback behavior
  assert_includes html, "@John Doe"
end

def test_atlas_mention_macro_user_not_found
  setup_jira_env

  # Mock the ConfluenceJiraClient to return nil for user
  mock_client = Minitest::Mock.new
  mock_client.expect(:find_user_by_fullname, nil, ["John Doe"])
  ConfluenceJiraClient.stub :new, mock_client do
    adoc_content = 'atlasMention:John_Doe[]'
    html = Asciidoctor.convert(adoc_content, safe: :safe, backend: 'html5', extensions: proc { inline_macro AtlasMentionInlineMacro })

    # Verify fallback behavior
    assert_includes html, "@John Doe"
=======
>>>>>>> 4c38e68a
  end
end
<|MERGE_RESOLUTION|>--- conflicted
+++ resolved
@@ -368,7 +368,6 @@
     
     fields = standard_fields.dup
     fields << { "id" => "customfield_10001", "name" => "Epic Link", "custom" => true, "schema" => { "type" => "string" } }
-<<<<<<< HEAD
 
     # Stub Net::HTTP.start to return our mock
     Net::HTTP.stub :start, mock_api_responses(complex_issues, fields) do
@@ -388,27 +387,6 @@
       table = adf_data["content"].find { |node| node["type"] == "table" }
       assert table, "Should contain a table node"
 
-=======
-
-    # Stub Net::HTTP.start to return our mock
-    Net::HTTP.stub :start, mock_api_responses(complex_issues, fields) do
-      # Use ADF backend for conversion
-      adoc_with_macros = 'jiraIssuesTable::["project = DEMO",fields="key,summary,description,status"]'
-      doc = Asciidoctor.load(adoc_with_macros, safe: :safe, backend: 'adf', extensions: proc { block_macro JiraIssuesTableBlockMacro })
-      adf_json = doc.converter.convert(doc, 'document')
-
-      # Parse the ADF output
-      adf_data = JSON.parse(adf_json)
-
-      # Test the structure
-      assert_equal "doc", adf_data["type"]
-      assert adf_data["content"].is_a?(Array)
-      
-      # Find the table in the content
-      table = adf_data["content"].find { |node| node["type"] == "table" }
-      assert table, "Should contain a table node"
-
->>>>>>> 4c38e68a
       # Test table structure
       assert table["content"].is_a?(Array), "Table should have content"
       
@@ -503,7 +481,6 @@
     end
     
     nil
-<<<<<<< HEAD
   end
 
   def test_jira_issues_table_macro_with_title
@@ -599,7 +576,24 @@
 
     # Verify fallback behavior
     assert_includes html, "@John Doe"
-=======
->>>>>>> 4c38e68a
+  end
+
+  # Helper method to find a node of a specific type in ADF content
+  def find_node_by_type(content, type)
+    return nil unless content.is_a?(Array)
+    
+    # Look for the node type at this level
+    node = content.find { |n| n["type"] == type }
+    return node if node
+    
+    # Recursively search in child content
+    content.each do |child|
+      if child["content"].is_a?(Array)
+        found = find_node_by_type(child["content"], type)
+        return found if found
+      end
+    end
+    
+    nil
   end
 end
