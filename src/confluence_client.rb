require 'net/http'
require 'json'
require_relative 'adf_logger'

require_relative 'adf_logger'

# Simple Confluence and Jira API client
class ConfluenceJiraClient
  # jira_base_url kept for backward compatibility; if nil it defaults to base_url
  def initialize(base_url:, jira_base_url:, api_token:, user_email:)
    @base_url = base_url
    @jira_base_url = jira_base_url || base_url
    @api_token = api_token
    @user_email = user_email
  end

  def find_user_by_fullname(fullname)
    uri = URI("#{@base_url}/wiki/rest/api/search/user?cql=#{URI.encode_www_form_component("user.fullname~\"#{fullname}\"")}")
    req = Net::HTTP::Get.new(uri)
    req.basic_auth(@user_email, @api_token)
    req['Accept'] = 'application/json'

    begin
      res = Net::HTTP.start(uri.hostname, uri.port, use_ssl: uri.scheme == 'https') do |http|
        http.request(req)
      end
      if res.is_a?(Net::HTTPSuccess)
        data = JSON.parse(res.body)
        if data['results'].is_a?(Array) && !data['results'].empty?
          user = data['results'][0]['user']
          {
            "id" => user['accountId'],
            "displayName" => user['displayName']
          }
        else
          nil
        end
      else
<<<<<<< HEAD
        AdfLogger.warn "Failed to query Confluence user: #{uri} -> #{res.code} #{res.message}"
=======
        AdfLogger.warn "Failed to query Confluence user: #{uri.to_s} -> #{res.code} #{res.message}"
>>>>>>> 83a83641
        nil
      end
    rescue => e
      AdfLogger.warn "Failed to query Confluence user: #{e}"
      nil
    end
  end

  # Query Jira issues using JQL
  def query_jira_issues(jql:, fields: nil)
    uri = URI("#{@jira_base_url}/rest/api/3/search/jql")
    params = { 'jql' => jql }
    params['fields'] = fields.join(',') if fields # Only add fields parameter if specified
    uri.query = URI.encode_www_form(params)
    
    req = Net::HTTP::Get.new(uri)
    req.basic_auth(@user_email, @api_token)
    req['Accept'] = 'application/json'

    begin
      res = Net::HTTP.start(uri.hostname, uri.port, use_ssl: uri.scheme == 'https') do |http|
        http.request(req)
      end
      
      if res.code.to_i == 200
        data = JSON.parse(res.body)
        { success: true, data: data }
      else
        { success: false, error: "Jira API query failed: #{uri.to_s} -> #{res.code} #{res.body}" }
      end
    rescue => e
      { success: false, error: "Failed to query Jira: #{e}" }
    end
  end

  # Get all available Jira fields metadata
  def get_jira_fields
    uri = URI("#{@jira_base_url}/rest/api/3/field")
    req = Net::HTTP::Get.new(uri)
    req.basic_auth(@user_email, @api_token)
    req['Accept'] = 'application/json'

    begin
      res = Net::HTTP.start(uri.hostname, uri.port, use_ssl: uri.scheme == 'https') do |http|
        http.request(req)
      end
      
      if res.code.to_i == 200
        fields = JSON.parse(res.body)
        { success: true, fields: fields }
      else
        { success: false, error: "Failed to get Jira fields: #{uri.to_s} -> #{res.code} #{res.body}" }
      end
    rescue => e
      { success: false, error: "Error fetching Jira fields: #{e}" }
    end
  end
end<|MERGE_RESOLUTION|>--- conflicted
+++ resolved
@@ -1,7 +1,5 @@
 require 'net/http'
 require 'json'
-require_relative 'adf_logger'
-
 require_relative 'adf_logger'
 
 # Simple Confluence and Jira API client
@@ -36,11 +34,7 @@
           nil
         end
       else
-<<<<<<< HEAD
-        AdfLogger.warn "Failed to query Confluence user: #{uri} -> #{res.code} #{res.message}"
-=======
-        AdfLogger.warn "Failed to query Confluence user: #{uri.to_s} -> #{res.code} #{res.message}"
->>>>>>> 83a83641
+  AdfLogger.warn "Failed to query Confluence user: #{uri.to_s} -> #{res.code} #{res.message}"
         nil
       end
     rescue => e
