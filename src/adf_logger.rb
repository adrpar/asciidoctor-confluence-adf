# Unified logging helper for consistent output across environments
# Uses Asciidoctor logger when available; falls back to simple STDERR/STDOUT output.
module AdfLogger
  @external_logger = nil

<<<<<<< HEAD
  class << self
    # Allow an external logger (e.g., Asciidoctor::LoggerManager.logger or any Logger-like object) to be injected.
    def use(logger)
      @external_logger = logger
=======
  # Map all logging through Asciidoctor::LoggerManager when available so that
  # the --failure-level CLI option is honored. Any use of Kernel.warn / puts
  # would bypass the Asciidoctor logger and therefore never trigger a non-zero
  # exit status. Extensions should only call these helpers.

  def error(message)
    if defined?(Asciidoctor::LoggerManager)
      Asciidoctor::LoggerManager.logger.error message
    else
      Kernel.warn ">>> ERROR: #{message}"
>>>>>>> 83a83641
    end

<<<<<<< HEAD
    # Return current effective logger (external or nil)
    def effective_logger
      return @external_logger if @external_logger
      if defined?(Asciidoctor::LoggerManager)
        Asciidoctor::LoggerManager.logger
      else
        nil
      end
=======
  def fatal(message)
    if defined?(Asciidoctor::LoggerManager)
      Asciidoctor::LoggerManager.logger.fatal message
    else
      Kernel.warn ">>> FATAL: #{message}"
    end
  end

  def warn(message)
    if defined?(Asciidoctor::LoggerManager)
      Asciidoctor::LoggerManager.logger.warn message
    else
      Kernel.warn ">>> WARN: #{message}"
>>>>>>> 83a83641
    end

    def error(message)
      if (log = effective_logger)
        log.error message
      else
        Kernel.warn ">>> ERROR: #{message}"
      end
    end

    def warn(message)
      if (log = effective_logger)
        log.warn message
      else
        Kernel.warn ">>> WARN: #{message}"
      end
    end

    def info(message)
      if (log = effective_logger)
        log.info message
      else
        puts ">>> INFO: #{message}"
      end
    end

    def debug(message)
      if (log = effective_logger)
        log.debug message
      else
        puts ">>> DEBUG: #{message}"
      end
    end

    # Provide a lightweight adapter responding to :debug/:info/:warn used by existing modules
    def adapter
      @adapter ||= Module.new do
        extend self
        def debug(msg); AdfLogger.debug(msg); end
        def info(msg); AdfLogger.info(msg); end
        def warn(msg); AdfLogger.warn(msg); end
      end
    end
  end
end<|MERGE_RESOLUTION|>--- conflicted
+++ resolved
@@ -1,29 +1,11 @@
-# Unified logging helper for consistent output across environments
-# Uses Asciidoctor logger when available; falls back to simple STDERR/STDOUT output.
 module AdfLogger
   @external_logger = nil
 
-<<<<<<< HEAD
   class << self
-    # Allow an external logger (e.g., Asciidoctor::LoggerManager.logger or any Logger-like object) to be injected.
     def use(logger)
       @external_logger = logger
-=======
-  # Map all logging through Asciidoctor::LoggerManager when available so that
-  # the --failure-level CLI option is honored. Any use of Kernel.warn / puts
-  # would bypass the Asciidoctor logger and therefore never trigger a non-zero
-  # exit status. Extensions should only call these helpers.
-
-  def error(message)
-    if defined?(Asciidoctor::LoggerManager)
-      Asciidoctor::LoggerManager.logger.error message
-    else
-      Kernel.warn ">>> ERROR: #{message}"
->>>>>>> 83a83641
     end
 
-<<<<<<< HEAD
-    # Return current effective logger (external or nil)
     def effective_logger
       return @external_logger if @external_logger
       if defined?(Asciidoctor::LoggerManager)
@@ -31,21 +13,14 @@
       else
         nil
       end
-=======
-  def fatal(message)
-    if defined?(Asciidoctor::LoggerManager)
-      Asciidoctor::LoggerManager.logger.fatal message
-    else
-      Kernel.warn ">>> FATAL: #{message}"
     end
-  end
 
-  def warn(message)
-    if defined?(Asciidoctor::LoggerManager)
-      Asciidoctor::LoggerManager.logger.warn message
-    else
-      Kernel.warn ">>> WARN: #{message}"
->>>>>>> 83a83641
+    def fatal(message)
+      if (log = effective_logger)
+        log.fatal message
+      else
+        Kernel.warn ">>> FATAL: #{message}"
+      end
     end
 
     def error(message)
@@ -80,7 +55,6 @@
       end
     end
 
-    # Provide a lightweight adapter responding to :debug/:info/:warn used by existing modules
     def adapter
       @adapter ||= Module.new do
         extend self
