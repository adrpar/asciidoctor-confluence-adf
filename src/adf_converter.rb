require 'asciidoctor'
require 'json'
require 'securerandom'
require 'cgi'
require_relative 'image_handler'
require_relative 'adf_builder'
require_relative 'inline_anchor_helper'
require_relative 'asciidoc_table_cell_parser'
## Early JSON injection removed; inline nodes now registered via placeholders.

class AdfConverter < Asciidoctor::Converter::Base
  include ImageHandler
  include InlineAnchorHelper
  register_for 'adf'

  DEFAULT_MARK_BACKGROUND_COLOR = '#FFFF00'

  MARK_TYPE_MAP = {
    strong: 'strong',
    emphasis: 'em',
    monospaced: 'code',
    superscript: 'sup',
    subscript: 'sub',
    underline: 'underline',
    strikethrough: 'strike',
    mark: 'backgroundColor'
  }.freeze

  ADMONITION_TYPE_MAPPING = {
    'note' => 'info',
    'tip' => 'info',
    'warning' => 'warning',
    'important' => 'error',
    'caution' => 'error'
  }.freeze

  attr_accessor :node_list

  INLINE_PH_PREFIX = "\u0000ADF".freeze
  INLINE_PH_SUFFIX = "\u0000".freeze

  def initialize(backend, opts = {})
    super
    @node_list = []
  @inline_nodes = {}
  @inline_seq = 0
    outfilesuffix '.adf'
  end

  def convert(node, transform = node.node_name, opts = nil)
    case transform
    when 'document' then convert_document(node)
    when 'paragraph' then convert_paragraph(node)
    when 'section' then convert_section(node)
    when 'ulist' then convert_ulist(node)
    when 'olist' then convert_olist(node)
    when 'table' then convert_table(node)
    when 'quote' then convert_quote(node)
    when 'image' then convert_image(node)
    when 'admonition' then convert_admonition(node)
    when 'preamble' then convert_preamble(node)
    when 'page_break' then convert_page_break(node)
    when 'inline_anchor' then convert_inline_anchor(node)
    when 'inline_quoted' then convert_inline_quoted(node)
    when 'inline_image' then convert_inline_image(node)
    when 'listing' then convert_listing(node)
    when 'embedded' then convert_embedded(node)
    when 'toc' then convert_toc(node)
    when 'literal' then convert_literal(node)
    when 'pass' then convert_pass(node)
    when 'sidebar' then convert_sidebar(node)
    when 'floating_title' then convert_floating_title(node)
    when 'thematic_break' then convert_thematic_break(node)
    else
      super
    end
  end

  def convert_document(node)
    sectioned = node.sections
    if sectioned && (node.attr? 'toc') && (node.attr? 'toc-placement', 'auto')
      convert_toc(node)
    end
    node.blocks.each { |block| convert(block) }
  expanded = expand_placeholders_in_nodes(self.node_list.compact)
  AdfBuilder.serialize_document(expanded).to_json
  end

  def convert_paragraph(node)
    self.node_list << AdfBuilder.paragraph_node(parse_or_escape(node.content))
  end

  def convert_section(node)
    anchor = node.id ? convert_anchor(node) : nil
    self.node_list << AdfBuilder.heading_node(node.level + 1, [create_text_node(node.title), anchor].compact)
    node.blocks.each { |block| convert(block) }
  end

  def convert_ulist(node)
    self.node_list << AdfBuilder.bullet_list(
      node.items.map { |item| AdfBuilder.list_item(parse_or_escape(item.text)) }
    )
  end

  def convert_olist(node)
    self.node_list << AdfBuilder.ordered_list(
      node.items.map { |item| AdfBuilder.list_item(parse_or_escape(item.text)) }
    )
  end

  def convert_table(node)
    # Ensure downstream parsing (e.g., AsciiDoc cells) has access to the current document context
    previous_document = @current_document
    @current_document = node.document
    table_content = convert_table_rows(node.rows)
    self.node_list << { 'type' => 'table', 'content' => table_content }
  ensure
    # Restore previous document context
    @current_document = previous_document
  end

  def convert_table_rows(rows_hash)
    return [] unless rows_hash
    out = []
    parser = AsciidocTableCellParser.new(converter: self, current_document: @current_document)

    %i[head body].each do |section|
      rows = rows_hash[section]
      next unless rows && !rows.empty?
      rows.each do |row|
        force_header = (section == :head)
        out << AdfBuilder.table_row(row.map { |cell| build_table_cell(cell, parser, force_header: force_header) })
      end
    end
    out
  end

  def build_table_cell(cell, parser, force_header: false)
    type = force_header ? 'tableHeader' : cell_type(cell)
    colspan, rowspan = table_cell_spans(cell)
    content_nodes =
      if cell.style == :asciidoc
        parser.parse(cell)
      else
        [AdfBuilder.paragraph_node(parse_or_escape(cell.text))]
      end
    AdfBuilder.table_cell(type, colspan, rowspan, content_nodes)
  end

  def cell_type(cell)
    return 'tableHeader' if cell.style == :header
    cell.style == :asciidoc && cell.role == 'header' ? 'tableHeader' : 'tableCell'
  end

  def convert_quote(node)
    self.node_list << { "type" => "blockquote", "content" => [ AdfBuilder.paragraph_node(parse_or_escape(node.content)) ] }
  end

  # Image handling methods are now included from the ImageHandler module

  # Image conversion methods are now included from the ImageHandler module

  def convert_admonition(node)
    panel_type = ADMONITION_TYPE_MAPPING[node.attr('name')] || "info" # Default to "info" if type is unknown

    self.node_list << AdfBuilder.panel_node(panel_type, parse_or_escape(node.content))
  end

  def convert_preamble(node)
    node.blocks.each do |block|
      convert(block, block.context.to_s)
    end
  end

  def convert_page_break(node)
    self.node_list << { "type" => "rule" }
  end

  def convert_embedded(node)
    ""
  end

  # Sidebar blocks are currently ignored (no-op)
  def convert_sidebar(node)
    # intentionally left blank
    nil
  end

  # Floating titles are currently ignored (no-op)
  def convert_floating_title(node)
    # intentionally left blank
    nil
  end

  # Thematic breaks are currently ignored (no-op)
  def convert_thematic_break(node)
    # intentionally left blank
    nil
  end

  def convert_toc(node)
    self.node_list << AdfBuilder.inline_extension(
      extension_type: 'com.atlassian.confluence.macro.core',
      extension_key: 'toc',
      parameters: {
        'macroParams' => {},
        'macroMetadata' => {
          'schemaVersion' => { 'value' => '1' },
          'title' => 'Table of Contents'
        }
      }
    )
  end

  def convert_anchor(node)
    return unless node.id

    @anchors ||= {}
    @anchors[node.id] = node

    # Generate the Confluence inline extension macro for the anchor
    AdfBuilder.inline_extension(
      extension_type: 'com.atlassian.confluence.macro.core',
      extension_key: 'anchor',
      parameters: {
        'macroParams' => {
          '' => { 'value' => node.id },
          'legacyAnchorId' => { 'value' => "LEGACY-#{node.id}" }
        },
        'macroMetadata' => {
          'schemaVersion' => { 'value' => '1' },
          'title' => 'Anchor'
        }
      }
    )
  end

  def get_root_document node
    while (node = node.document).nested?
      node = node.parent_document
    end
    node
  end

  def convert_inline_anchor(node)
    build_link_from_inline_anchor(node) # returns placeholder string
  end

  def convert_inline_quoted(node)
<<<<<<< HEAD
    mark_type = MARK_TYPE_MAP[node.type]
    marks = []
    if mark_type
      mark_attrs = (mark_type == 'backgroundColor') ? { 'color' => DEFAULT_MARK_BACKGROUND_COLOR } : nil
      marks << { 'type' => mark_type, 'attrs' => mark_attrs }.compact
    end
    register_inline_node(create_text_node(node.text, marks))
=======
    mark_type = case node.type
                when :strong then "strong"
                when :emphasis then "em"
                when :monospaced then "code"
                when :superscript then "sup"
                when :subscript then "sub"
                when :underline then "underline"
                when :strikethrough then "strike"
                when :mark then "backgroundColor"
                else nil
                end

    mark_attrs = node.type == :mark ? { "color" => DEFAULT_MARK_BACKGROUND_COLOR } : nil
    marks = if mark_type
      mark = { "type" => mark_type }
      mark["attrs"] = mark_attrs if mark_attrs
      [mark]
    else
      nil
    end
    # Support embedding raw JSON for inline macros that returned an :unquoted node
    # We detect JSON objects/arrays and pass them through so paragraph parsing can pick them up.
    if node.type == :unquoted
      raw = node.text.to_s.strip
      if raw.start_with?('{', '[')
        begin
          parsed = JSON.parse(raw)
          # Only treat as ADF fragment if it looks like a node (has 'type') or array of nodes
          if (parsed.is_a?(Hash) && parsed['type']) || (parsed.is_a?(Array) && parsed.first.is_a?(Hash) && parsed.first['type'])
            return raw # Let convert_paragraph / parse_or_escape consume this JSON
          end
        rescue JSON::ParserError
          # fall through to treat as plain text
        end
      end
    end

    create_text_node(node.text, marks).to_json
>>>>>>> 83a83641
  end

  def convert_listing(node)
    append_code_block(node)
  end

  def convert_literal(node)
    append_code_block(node)
  end

  def convert_pass(node)
    if node.content_model == :raw
      node.content
    else
      convert_content(node)
    end
  end

  def parse_or_escape(text)
    return [] if text.nil? || text.empty?
    out = []
    pattern = /#{Regexp.escape(INLINE_PH_PREFIX)}([0-9a-f]+)#{Regexp.escape(INLINE_PH_SUFFIX)}/
    last_index = 0
    text.to_s.scan(pattern) do |m|
      match_data = Regexp.last_match
      pre = text[last_index...match_data.begin(0)]
      out << create_text_node(pre) unless pre.nil? || pre.empty?
      id_hex = m[0]
      node = @inline_nodes[id_hex.to_i(16)]
      if node.nil?
        # Defer resolution; keep placeholder text for post-processing
        out << create_text_node(INLINE_PH_PREFIX + id_hex + INLINE_PH_SUFFIX)
      else
        out << node
      end
      last_index = match_data.end(0)
    end
    tail = text[last_index..]
    out << create_text_node(tail) unless tail.nil? || tail.empty?
    out
  end

  # Recursively expand any text nodes containing unresolved placeholders into mixed content arrays.
  def expand_placeholders_in_nodes(nodes)
    nodes.map { |n| expand_placeholders_in_node(n) }.compact
  end

  def expand_placeholders_in_node(node)
    return node unless node.is_a?(Hash)
    if node['content'].is_a?(Array)
      node['content'] = node['content'].flat_map { |child| expand_placeholders_in_node(child) }.compact
    end
    # Paragraph nodes have content array of inline nodes; scan text nodes
    if node['type'] == 'paragraph'
      new_content = []
      node['content'].each do |inline_node|
        if inline_node.is_a?(Hash) && inline_node['type'] == 'text' && inline_node['text'].include?(INLINE_PH_PREFIX)
          new_content.concat(split_text_with_placeholders(inline_node['text'], inline_node['marks']))
        else
          new_content << inline_node
        end
      end
      node['content'] = new_content
    end
    node
  end

  def split_text_with_placeholders(text, marks)
    pattern = /#{Regexp.escape(INLINE_PH_PREFIX)}([0-9a-f]+)#{Regexp.escape(INLINE_PH_SUFFIX)}/
    parts = []
    last = 0
    text.scan(pattern) do |m|
      md = Regexp.last_match
      pre = text[last...md.begin(0)]
      parts << create_text_node(pre, marks) unless pre.nil? || pre.empty?
      node = @inline_nodes[m[0].to_i(16)]
      parts << node if node
      last = md.end(0)
    end
    tail = text[last..]
    parts << create_text_node(tail, marks) unless tail.nil? || tail.empty?
    parts
  end

  private


  def create_text_node(text, marks = nil)
    raise ArgumentError, "Text cannot be nil or empty" if text.nil? || text.empty?
    raise ArgumentError, "Text must be a String" unless text.is_a?(String)

    node = { "text" => CGI.unescapeHTML(text), "type" => "text" }
    node["marks"] = marks if marks && !marks.empty?
    node.compact
  end

  def register_inline_node(node_hash)
    id = @inline_seq
    @inline_seq += 1
    @inline_nodes[id] = node_hash
    INLINE_PH_PREFIX + id.to_s(16) + INLINE_PH_SUFFIX
  end

  def create_paragraph_node(content)
    AdfBuilder.paragraph_node(content)
  end

  # Unified code/literal handling
  def append_code_block(node)
    self.node_list << AdfBuilder.code_block_node(resolve_code_language(node), node.content)
  end

  def resolve_code_language(node)
    lang = node.attr('language')
    lang = nil if lang.is_a?(String) && lang.strip.empty?
    lang || 'plaintext'
  end

  def table_cell_spans(cell)
    [cell.colspan || 1, cell.rowspan || 1]
  end
end<|MERGE_RESOLUTION|>--- conflicted
+++ resolved
@@ -247,7 +247,20 @@
   end
 
   def convert_inline_quoted(node)
-<<<<<<< HEAD
+    # Special case: some inline macros inject JSON for inline/regular extensions as text.
+    # Detect and convert that JSON into an inline node instead of plain text.
+    text = node.text.to_s
+    if text.lstrip.start_with?('{')
+      begin
+        parsed = JSON.parse(text)
+        if parsed.is_a?(Hash) && (%w[inlineExtension extension].include?(parsed['type']))
+          return register_inline_node(parsed)
+        end
+      rescue JSON::ParserError
+        # fall through to normal handling
+      end
+    end
+
     mark_type = MARK_TYPE_MAP[node.type]
     marks = []
     if mark_type
@@ -255,46 +268,6 @@
       marks << { 'type' => mark_type, 'attrs' => mark_attrs }.compact
     end
     register_inline_node(create_text_node(node.text, marks))
-=======
-    mark_type = case node.type
-                when :strong then "strong"
-                when :emphasis then "em"
-                when :monospaced then "code"
-                when :superscript then "sup"
-                when :subscript then "sub"
-                when :underline then "underline"
-                when :strikethrough then "strike"
-                when :mark then "backgroundColor"
-                else nil
-                end
-
-    mark_attrs = node.type == :mark ? { "color" => DEFAULT_MARK_BACKGROUND_COLOR } : nil
-    marks = if mark_type
-      mark = { "type" => mark_type }
-      mark["attrs"] = mark_attrs if mark_attrs
-      [mark]
-    else
-      nil
-    end
-    # Support embedding raw JSON for inline macros that returned an :unquoted node
-    # We detect JSON objects/arrays and pass them through so paragraph parsing can pick them up.
-    if node.type == :unquoted
-      raw = node.text.to_s.strip
-      if raw.start_with?('{', '[')
-        begin
-          parsed = JSON.parse(raw)
-          # Only treat as ADF fragment if it looks like a node (has 'type') or array of nodes
-          if (parsed.is_a?(Hash) && parsed['type']) || (parsed.is_a?(Array) && parsed.first.is_a?(Hash) && parsed.first['type'])
-            return raw # Let convert_paragraph / parse_or_escape consume this JSON
-          end
-        rescue JSON::ParserError
-          # fall through to treat as plain text
-        end
-      end
-    end
-
-    create_text_node(node.text, marks).to_json
->>>>>>> 83a83641
   end
 
   def convert_listing(node)
