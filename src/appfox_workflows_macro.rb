--- conflicted
+++ resolved
@@ -1,7 +1,5 @@
 require 'asciidoctor'
 require 'asciidoctor/extensions'
-require_relative 'adf_logger'
-
 require_relative 'adf_logger'
 
 class AppfoxWorkflowMetadataInlineMacro < Asciidoctor::Extensions::InlineMacroProcessor
@@ -32,11 +30,7 @@
       text = KEYWORDS[target.downcase]
     else
       AdfLogger.warn "Unknown appfoxWorkflowMetadata keyword '#{target}'."
-<<<<<<< HEAD
-      text = nil
-=======
-      return create_inline parent, :quoted, "appfoxWorkflowMetadata:#{target}[]", type: :unquoted
->>>>>>> 83a83641
+  return create_inline parent, :quoted, "appfoxWorkflowMetadata:#{target}[]", type: :unquoted
     end
 
     # Use document backend (available during parse) instead of converter which may not be initialized yet
@@ -50,11 +44,7 @@
         "type" => 'text'
       }
 
-<<<<<<< HEAD
-      node_hash = {
-=======
-      extension_hash = {
->>>>>>> 83a83641
+  extension_hash = {
         "type" => "inlineExtension",
         "attrs" => {
           "extensionType" => "com.atlassian.confluence.macro.core",
@@ -72,11 +62,7 @@
           }
         }
       }
-<<<<<<< HEAD
-      parent.document.converter.send(:register_inline_node, node_hash)
-=======
-      return create_inline parent, :quoted, extension_hash.to_json, type: :unquoted
->>>>>>> 83a83641
+  return create_inline parent, :quoted, extension_hash.to_json, type: :unquoted
     else
       return create_inline parent, :quoted, "appfoxWorkflowMetadata:#{target}[]", type: :unquoted
     end
@@ -104,11 +90,7 @@
     option = (target || '').downcase
     unless OPTIONS.key?(option)
       AdfLogger.warn "Unknown workflowApproval option '#{target}'."
-<<<<<<< HEAD
-      return "workflowApproval:#{target}[]"
-=======
       return create_inline parent, :quoted, "workflowApproval:#{target}[]", type: :unquoted
->>>>>>> 83a83641
     end
 
     macro_params = {}
@@ -137,19 +119,8 @@
             'macroMetadata' => metadata
           }
         }
-<<<<<<< HEAD
-      }
-      # Only add indexedMacroParams if present
-      if indexed_macro_params
-        extension_attrs["parameters"]["macroMetadata"]["indexedMacroParams"] = indexed_macro_params
-      end
-
-      node_hash = { "type" => "extension", "attrs" => extension_attrs }
-      parent.document.converter.send(:register_inline_node, node_hash)
-=======
       }.to_json
       create_inline parent, :quoted, extension_json, type: :unquoted
->>>>>>> 83a83641
     else
       create_inline parent, :quoted, "workflowApproval:#{target}[]", type: :unquoted
     end
@@ -184,15 +155,8 @@
             }
           }
         }
-<<<<<<< HEAD
-      }
-
-      node_hash = { "type" => "extension", "attrs" => extension_attrs }
-      parent.document.converter.send(:register_inline_node, node_hash)
-=======
       }.to_json
       create_inline parent, :quoted, extension_json, type: :unquoted
->>>>>>> 83a83641
     else
       create_inline parent, :quoted, "workflowChangeTable:#{target}[]", type: :unquoted
     end
